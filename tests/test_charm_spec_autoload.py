import importlib
import sys
import tempfile
from contextlib import contextmanager
from pathlib import Path
from typing import Type

import pytest
import yaml
from ops import CharmBase
from ops.testing import CharmType

from scenario import Context, Relation, State
from scenario.context import ContextSetupError
<<<<<<< HEAD
from scenario.state import _CharmSpec
=======
from scenario.state import MetadataNotFoundError, _CharmSpec
>>>>>>> a5d5054d

CHARM = """
from ops import CharmBase

class MyCharm(CharmBase): pass
"""


@contextmanager
def import_name(name: str, source: Path) -> Type[CharmType]:
    pkg_path = str(source.parent)
    sys.path.append(pkg_path)
    charm = importlib.import_module("charm")
    obj = getattr(charm, name)
    sys.path.remove(pkg_path)
    yield obj
    del sys.modules["charm"]


@contextmanager
def create_tempcharm(
    root: Path,
    charm: str = CHARM,
    meta=None,
    actions=None,
    config=None,
    name: str = "MyCharm",
    legacy: bool = False,
):
    src = root / "src"
    src.mkdir(parents=True)
    charmpy = src / "charm.py"
    charmpy.write_text(charm)

    # we add a charmcraft.yaml file to verify that _CharmSpec._load_metadata
    # is able to tell that the presence of charmcraft.yaml ALONE is not enough
    # to make this a valid charm
    charmcraft = {"builds-on": "literally anywhere! isn't that awesome?"}
    (root / "charmcraft.yaml").write_text(yaml.safe_dump(charmcraft))

    if legacy:
        if meta is not None:
            (root / "metadata.yaml").write_text(yaml.safe_dump(meta))

        if actions is not None:
            (root / "actions.yaml").write_text(yaml.safe_dump(actions))

        if config is not None:
            (root / "config.yaml").write_text(yaml.safe_dump(config))
    else:
        unified_meta = meta or {}

        if actions:
            unified_meta["actions"] = actions
        if config:
            unified_meta["config"] = config
        if unified_meta:
            (root / "charmcraft.yaml").write_text(yaml.safe_dump(unified_meta))

    with import_name(name, charmpy) as charm:
        yield charm


def test_autoload_no_meta_fails(tmp_path):
    with create_tempcharm(tmp_path) as charm:
        with pytest.raises(MetadataNotFoundError):
            _CharmSpec.autoload(charm)


def test_autoload_no_type_fails(tmp_path):
    with create_tempcharm(tmp_path, meta={"name": "foo"}) as charm:
        with pytest.raises(MetadataNotFoundError):
            _CharmSpec.autoload(charm)


def test_autoload_legacy_no_meta_fails(tmp_path):
    with create_tempcharm(tmp_path, legacy=True) as charm:
        with pytest.raises(MetadataNotFoundError):
            _CharmSpec.autoload(charm)


def test_autoload_legacy_no_type_passes(tmp_path):
    with create_tempcharm(tmp_path, legacy=True, meta={"name": "foo"}) as charm:
        _CharmSpec.autoload(charm)


@pytest.mark.parametrize("config_type", ("charm", "foo"))
def test_autoload_legacy_type_passes(tmp_path, config_type):
    with create_tempcharm(
        tmp_path, legacy=True, meta={"type": config_type, "name": "foo"}
    ) as charm:
        _CharmSpec.autoload(charm)


@pytest.mark.parametrize("legacy", (True, False))
def test_meta_autoload(tmp_path, legacy):
    with create_tempcharm(
        tmp_path,
        legacy=legacy,
        meta={"type": "charm", "name": "foo", "summary": "foo", "description": "foo"},
    ) as charm:
        ctx = Context(charm)
        ctx.run("start", State())


@pytest.mark.parametrize("legacy", (True, False))
def test_no_meta_raises(tmp_path, legacy):
    with create_tempcharm(
        tmp_path,
        legacy=legacy,
    ) as charm:
        # metadata not found:
        with pytest.raises(ContextSetupError):
            Context(charm)


@pytest.mark.parametrize("legacy", (True, False))
def test_relations_ok(tmp_path, legacy):
    with create_tempcharm(
        tmp_path,
        legacy=legacy,
        meta={
            "type": "charm",
            "summary": "foo",
            "description": "foo",
            "name": "josh",
            "requires": {"cuddles": {"interface": "arms"}},
        },
    ) as charm:
        # this would fail if there were no 'cuddles' relation defined in meta
        Context(charm).run("start", State(relations=[Relation("cuddles")]))


@pytest.mark.parametrize("legacy", (True, False))
def test_config_defaults(tmp_path, legacy):
    with create_tempcharm(
        tmp_path,
        legacy=legacy,
        meta={
            "type": "charm",
            "name": "josh",
            "summary": "foo",
            "description": "foo",
        },
        config={"options": {"foo": {"type": "bool", "default": True}}},
    ) as charm:
        # this would fail if there were no 'cuddles' relation defined in meta
        with Context(charm).manager("start", State()) as mgr:
            mgr.run()
            assert mgr.charm.config["foo"] is True<|MERGE_RESOLUTION|>--- conflicted
+++ resolved
@@ -12,11 +12,7 @@
 
 from scenario import Context, Relation, State
 from scenario.context import ContextSetupError
-<<<<<<< HEAD
-from scenario.state import _CharmSpec
-=======
 from scenario.state import MetadataNotFoundError, _CharmSpec
->>>>>>> a5d5054d
 
 CHARM = """
 from ops import CharmBase
