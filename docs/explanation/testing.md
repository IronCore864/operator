(testing)=
# Testing

```{note}

This page is currently being refactored.

```

Charms should have tests to verify that they are functioning correctly. This document describes some of the various types of testing you may want to consider -- their meaning, recommended coverage, and recommended tooling in the context of a charm.

## Unit testing

Charm unit tests isolate and validate individual code units (functions, methods, etc.) by mocking Juju APIs and workloads without external interactions. Unit tests are intended to be isolating and fast to complete. These are the tests you would run every time before committing code changes.

A charm acts like a function, taking event context (always present), configuration, relation data, and stored state as inputs. It then performs operations affecting its workload or other charms: system operations (e.g., file writes), cloud operations (e.g., VM launches), workload operations (often via Pebble for Kubernetes charms), and Juju operations (sharing data with related charms). Unit tests focus on mapping these inputs to expected outputs, such as verifying specific system calls, file content based on configuration, or relation data updates given specific events, configurations, and existing relation data.

Every unit test involves a mocked event context, as charms only execute in response to events. A charm doesn't do anything unless it's being run, and it is only run when an event occurs. So there is _always_ an event context to be mocked, and the starting point of a unit test is typically an event.

### The testing framework

Charm unit testing uses [`ops.testing`](ops_testing) framework for state-transition testing. `State` mocks inputs and outputs, while `Context` and `Container` offer a mock filesystem. Tests involve setup (charm, metadata, context, output mocks, Juju state), event simulation via `Context.run`, output retrieval, and assertions. `Context` and `State` are instantiated before the charm, allowing pre-event state setup (storage, relations, config). `Context` provides methods for simulating various Juju events like `config_changed`, `relation_created`, `relation_joined`, `relation_changed`, `relation_departed`, `storage_attached`, `storage_detached`, `pebble_ready`, and so on.

<<<<<<< HEAD
> See also: {ref}`write-legacy-unit-tests-for-a-charm`, {ref}`write-scenario-tests-for-a-charm`.
=======
> See also: {ref}`write-legacy-unit-tests-for-a-charm`, {ref}`write-scenario-tests-for-a-charm`
>>>>>>> 13a8b019

### Coverage

Unit testing a charm should cover:

- How relation data is modified as a result of an event.
- What pebble services are running as a result of an event.
- Which configuration files are written and their contents, as a result of an event.

### Tools

Unit testing a charm can be done using:

- [`pytest`](https://pytest.org/) and/or [`unittest`](https://docs.python.org/3/library/unittest.html) and
- [state transition testing](ops_testing), using the `ops` unit testing framework
- [`tox`](https://tox.wiki/en/latest/index.html) can be used to automate and standardize tests.

### Examples

- [https://github.com/canonical/prometheus-k8s-operator/blob/main/tests/unit/test_charm.py](https://github.com/canonical/prometheus-k8s-operator/blob/main/tests/unit/test_charm.py)

(interface-tests)=
## Interface testing

Interface tests validate charm library behavior against mock Juju APIs, ensuring compliance with an interface specification without requiring individual charm code.

> For more information on how to create an interface, {ref}`register-an-interface`.

Interface specifications, stored in {ref}`charm-relation-interfaces <charm-relation-interfaces>`, are contract definitions that mandate how a charm should behave when integrated with another charm over a registered interface.

Interface tests will allow `charmhub` to validate the relations of a charm and verify that your charm indeed supports "the" `ingress` interface and not just an interface called "ingress", which happens to be the same name as "the official `ingress` interface v2" as registered in charm-relation-interfaces (see [here](https://github.com/canonical/charm-relation-interfaces/tree/main/interfaces/ingress/v2)).

Also, they allow alternative implementations of an interface to validate themselves against the contractual specification stored in charm-relation-interfaces, and they help verify compliance with multiple versions of an interface.

An interface test is a contract test powered by [`ops.testing`](ops_testing) and a pytest plugin called [`pytest-interface-tester`](https://github.com/canonical/pytest-interface-tester). An interface test has the following pattern: 

1) **GIVEN** an initial state of the relation over the interface under test
2) **WHEN** a specific relation event fires
3) **THEN** the state of the databags is valid (e.g. it satisfies an expected pydantic schema)

On top of databag state validity, one can check for more elaborate conditions.

A typical interface test will look like:

```python
from interface_tester import Tester

def test_data_published_on_changed_remote_valid():
    """This test verifies that if the remote end has published valid data and we receive a db-relation-changed event, then the schema is satisfied."""
    # GIVEN that we have a relation over "db" and the remote end has published valid data
    relation = Relation(endpoint='db', interface='db',
                        remote_app_data={'model': '"bar"', 'port': '42', 'name': '"remote"', },
                        remote_units_data={0: {'host': '"0.0.0.42"', }})
    t = Tester(State(relations=[relation]))
    # WHEN the charm receives a db-relation-changed event
    state_out = t.run(relation.changed_event)
    # THEN the schema is valid
    t.assert_schema_valid()
```

This allows us to, independently from what charm we are testing, determine if the behavioural specification of this interface is complied with.

> For more information on how to write interface tests, see {ref}`write-tests-for-an-interface`.

(integration-testing)=
## Integration testing

Integration tests verify the interaction of multiple software components. In the context of a charm, they ensure the charm functions correctly when deployed in a test model in a real controller, checking for "blocked" or "error" states during typical operations. Leveraging tools like [the `juju` CLI](inv:juju:std:label#list-of-juju-cli-commands), [`python-libjuju`](https://github.com/juju/python-libjuju), [`pytest-operator`](https://github.com/charmed-kubernetes/pytest-operator), and [`zaza`](https://zaza.readthedocs.io/en/latest/index.html), these tests cover charm packing, deployment, integration with other applications, configuration changes, action execution, and overall functionality within various combinations of these factors. This ensures the charm's operational logic performs as expected under diverse conditions.

Integration tests should be focused on a single charm. Sometimes an integration test requires multiple charms to be deployed for adequate testing, but ideally integration tests should not become end-to-end tests.

Integration tests typically take significantly longer to run than unit tests.

> See also: {ref}`write-integration-tests-for-a-charm`

### Coverage

* Charm actions
* Charm relations
* Charm configurations
* That the workload is up and running, and responsive
* Upgrade sequence
  * Regression test: upgrade stable/candidate/beta/edge from charmhub with the locally-built charm.

```{caution}

When writing an integration test, it is not sufficient to simply check that Juju reports that running the action was successful; rather, additional checks need to be executed to ensure that whatever the action was intended to achieve worked.

```

### Tools

- [`pytest`](https://pytest.org/) and/or [`unittest`](https://docs.python.org/3/library/unittest.html) and
- [pytest-operator](https://github.com/charmed-kubernetes/pytest-operator) and/or [`zaza`](https://github.com/openstack-charmers/zaza)

Note that the integration tests and unit tests should run on the same minor Python version as is shipped with the OS as configured under the `charmcraft.yaml` `base.run-on` key. With tox, for Ubuntu 22.04, this can be done using:

```
[testenv]
basepython = python3.10
```

(pytest-operator)=
### `pytest-operator`

`pytest-operator` is a Python library that provides Juju plugins for the generic Python library `pytest` to facilitate the {ref}`integration testing <integration-testing>` of charms.

> See more: [`pytest-operator`](https://github.com/charmed-kubernetes/pytest-operator)

It builds a fixture called `ops_test` that helps you interact with Juju through constructs that wrap around [`python-libjuju` ](https://pypi.org/project/juju/).

> See more: 
> - [`pytest-operator` > `ops_test`](https://github.com/charmed-kubernetes/pytest-operator/blob/main/docs/reference.md#ops_test) 
> - [`pytest` > Fixtures](https://docs.pytest.org/en/6.2.x/fixture.html)

It also provides convenient markers and command line parameters (e.g., the `@pytest.mark.skip_if_deployed` marker in combination with the `--no-deploy` configuration helps you skip, e.g., a deployment test in the case where you already have a deployment).

> See more:
> - [`pytest-operator` > Markers](https://github.com/charmed-kubernetes/pytest-operator/blob/main/docs/reference.md#markers)
> - [`pytest-operator` > Command line parameters](https://github.com/charmed-kubernetes/pytest-operator/blob/main/docs/reference.md#command-line-parameters)

### Examples

- [https://github.com/canonical/prometheus-k8s-operator/blob/main/tests/integration/test_charm.py](https://github.com/canonical/prometheus-k8s-operator/blob/main/tests/integration/test_charm.py)

## Continuous integration

Typically, you want the tests to be run automatically against any PR into your repository's main branch, and sometimes, to trigger a new release whenever that succeeds. CD is out of scope for this article, but we will look at how to set up a basic CI.

Create a file called `.github/workflows/ci.yaml`. For example, to include a `lint` job that runs the `tox` `lint` environment:

```yaml
name: Tests
on:
  workflow_call:

jobs:
  lint:
    name: Lint
    runs-on: ubuntu-latest
    steps:
      - name: Checkout
        uses: actions/checkout@v3
      - name: Install dependencies
        run: python3 -m pip install tox
      - name: Run linters
        run: tox -e lint
```

Other `tox` environments can be run similarly; for example unit tests:

```yaml
  unit-test:
    name: Unit tests
    runs-on: ubuntu-latest
    steps:
      - name: Checkout
        uses: actions/checkout@v3
      - name: Install dependencies
        run: python -m pip install tox
      - name: Run tests
        run: tox -e unit
```

Integration tests are a bit more complex, because in order to run those tests, a Juju controller and a cloud in which to deploy it, is required. This example uses a `actions-operator` workflow provided by `charmed-kubernetes` in order to set up `microk8s` and Juju:

```
  integration-test-microk8s:
    name: Integration tests (microk8s)
    needs:
      - lint
      - unit-test
    runs-on: ubuntu-latest
    steps:
      - name: Checkout
        uses: actions/checkout@v3
      - name: Setup operator environment
        uses: charmed-kubernetes/actions-operator@main
        with:
          provider: microk8s
      - name: Run integration tests
        # Set a predictable model name so it can be consumed by charm-logdump-action
        run: tox -e integration -- --model testing
      - name: Dump logs
        uses: canonical/charm-logdump-action@main
        if: failure()
        with:
          app: my-app-name
          model: testing
```

<<<<<<< HEAD
> You can find more actions, advanced documentation and use cases in [charming-actions](https://github.com/canonical/charming-actions)
=======
---

(interface-tests)=
## Interface tests
> See also: {ref}`manage-interfaces`

Interface tests are tests that verify the compliance of a charm with an interface specification.
Interface specifications, stored in {ref}`charm-relation-interfaces <charm-relation-interfaces>`, are contract definitions that mandate how a charm should behave when integrated with another charm over a registered interface.

Interface tests will allow `charmhub` to validate the relations of a charm and verify that your charm indeed supports "the" `ingress` interface and not just an interface called "ingress", which happens to be the same name as "the official `ingress` interface v2" as registered in charm-relation-interfaces (see [here](https://github.com/canonical/charm-relation-interfaces/tree/main/interfaces/ingress/v2)).

Also, they allow alternative implementations of an interface to validate themselves against the contractual specification stored in charm-relation-interfaces, and they help verify compliance with multiple versions of an interface.

An interface test is a contract test powered by [`ops.testing`](ops_testing) and a pytest plugin called [`pytest-interface-tester`](https://github.com/canonical/pytest-interface-tester). An interface test has the following pattern: 
1) **GIVEN** an initial state of the relation over the interface under test
2) **WHEN** a specific relation event fires
3) **THEN** the state of the databags is valid (e.g. it satisfies an expected pydantic schema)

On top of databag state validity, one can check for more elaborate conditions.

A typical interface test will look like:

```python
from interface_tester import Tester

def test_data_published_on_changed_remote_valid():
    """This test verifies that if the remote end has published  valid data and we receive a db-relation-changed event, then the schema is satisfied."""
    # GIVEN that we have a relation over "db" and the remote end has published valid data
    relation = Relation(endpoint='db', interface='db',
                        remote_app_data={'model': '"bar"', 'port': '42', 'name': '"remote"', },
                        remote_units_data={0: {'host': '"0.0.0.42"', }})
    t = Tester(State(relations=[relation]))
    # WHEN the charm receives a db-relation-changed event
    state_out = t.run(relation.changed_event)
    # THEN the schema is valid
    t.assert_schema_valid()
```

This allows us to, independently from what charm we are testing, determine if the behavioural specification of this interface is complied with.
>>>>>>> 13a8b019
<|MERGE_RESOLUTION|>--- conflicted
+++ resolved
@@ -21,11 +21,7 @@
 
 Charm unit testing uses [`ops.testing`](ops_testing) framework for state-transition testing. `State` mocks inputs and outputs, while `Context` and `Container` offer a mock filesystem. Tests involve setup (charm, metadata, context, output mocks, Juju state), event simulation via `Context.run`, output retrieval, and assertions. `Context` and `State` are instantiated before the charm, allowing pre-event state setup (storage, relations, config). `Context` provides methods for simulating various Juju events like `config_changed`, `relation_created`, `relation_joined`, `relation_changed`, `relation_departed`, `storage_attached`, `storage_detached`, `pebble_ready`, and so on.
 
-<<<<<<< HEAD
 > See also: {ref}`write-legacy-unit-tests-for-a-charm`, {ref}`write-scenario-tests-for-a-charm`.
-=======
-> See also: {ref}`write-legacy-unit-tests-for-a-charm`, {ref}`write-scenario-tests-for-a-charm`
->>>>>>> 13a8b019
 
 ### Coverage
 
@@ -217,46 +213,4 @@
           model: testing
 ```
 
-<<<<<<< HEAD
-> You can find more actions, advanced documentation and use cases in [charming-actions](https://github.com/canonical/charming-actions)
-=======
----
-
-(interface-tests)=
-## Interface tests
-> See also: {ref}`manage-interfaces`
-
-Interface tests are tests that verify the compliance of a charm with an interface specification.
-Interface specifications, stored in {ref}`charm-relation-interfaces <charm-relation-interfaces>`, are contract definitions that mandate how a charm should behave when integrated with another charm over a registered interface.
-
-Interface tests will allow `charmhub` to validate the relations of a charm and verify that your charm indeed supports "the" `ingress` interface and not just an interface called "ingress", which happens to be the same name as "the official `ingress` interface v2" as registered in charm-relation-interfaces (see [here](https://github.com/canonical/charm-relation-interfaces/tree/main/interfaces/ingress/v2)).
-
-Also, they allow alternative implementations of an interface to validate themselves against the contractual specification stored in charm-relation-interfaces, and they help verify compliance with multiple versions of an interface.
-
-An interface test is a contract test powered by [`ops.testing`](ops_testing) and a pytest plugin called [`pytest-interface-tester`](https://github.com/canonical/pytest-interface-tester). An interface test has the following pattern: 
-1) **GIVEN** an initial state of the relation over the interface under test
-2) **WHEN** a specific relation event fires
-3) **THEN** the state of the databags is valid (e.g. it satisfies an expected pydantic schema)
-
-On top of databag state validity, one can check for more elaborate conditions.
-
-A typical interface test will look like:
-
-```python
-from interface_tester import Tester
-
-def test_data_published_on_changed_remote_valid():
-    """This test verifies that if the remote end has published  valid data and we receive a db-relation-changed event, then the schema is satisfied."""
-    # GIVEN that we have a relation over "db" and the remote end has published valid data
-    relation = Relation(endpoint='db', interface='db',
-                        remote_app_data={'model': '"bar"', 'port': '42', 'name': '"remote"', },
-                        remote_units_data={0: {'host': '"0.0.0.42"', }})
-    t = Tester(State(relations=[relation]))
-    # WHEN the charm receives a db-relation-changed event
-    state_out = t.run(relation.changed_event)
-    # THEN the schema is valid
-    t.assert_schema_valid()
-```
-
-This allows us to, independently from what charm we are testing, determine if the behavioural specification of this interface is complied with.
->>>>>>> 13a8b019
+> You can find more actions, advanced documentation and use cases in [charming-actions](https://github.com/canonical/charming-actions)