--- conflicted
+++ resolved
@@ -211,60 +211,35 @@
     def changed_event(self):
         """Sugar to generate a <this relation>-relation-changed event."""
         return Event(
-<<<<<<< HEAD
             name=normalize_name(self.endpoint + "-relation-changed"), relation=self
-=======
-            name=_normalize_event_name(self.endpoint + "-relation-changed"),
-            relation=self,
->>>>>>> 8eef768c
         )
 
     @property
     def joined_event(self):
         """Sugar to generate a <this relation>-relation-joined event."""
         return Event(
-<<<<<<< HEAD
             name=normalize_name(self.endpoint + "-relation-joined"), relation=self
-=======
-            name=_normalize_event_name(self.endpoint + "-relation-joined"),
-            relation=self,
->>>>>>> 8eef768c
         )
 
     @property
     def created_event(self):
         """Sugar to generate a <this relation>-relation-created event."""
         return Event(
-<<<<<<< HEAD
             name=normalize_name(self.endpoint + "-relation-created"), relation=self
-=======
-            name=_normalize_event_name(self.endpoint + "-relation-created"),
-            relation=self,
->>>>>>> 8eef768c
         )
 
     @property
     def departed_event(self):
         """Sugar to generate a <this relation>-relation-departed event."""
         return Event(
-<<<<<<< HEAD
             name=normalize_name(self.endpoint + "-relation-departed"), relation=self
-=======
-            name=_normalize_event_name(self.endpoint + "-relation-departed"),
-            relation=self,
->>>>>>> 8eef768c
         )
 
     @property
     def broken_event(self):
         """Sugar to generate a <this relation>-relation-broken event."""
         return Event(
-<<<<<<< HEAD
             name=normalize_name(self.endpoint + "-relation-broken"), relation=self
-=======
-            name=_normalize_event_name(self.endpoint + "-relation-broken"),
-            relation=self,
->>>>>>> 8eef768c
         )
 
 
@@ -418,13 +393,7 @@
                 "you **can** fire pebble-ready while the container cannot connect, "
                 "but that's most likely not what you want."
             )
-<<<<<<< HEAD
         return Event(name=normalize_name(self.name + "-pebble-ready"), container=self)
-=======
-        return Event(
-            name=_normalize_event_name(self.name + "-pebble-ready"), container=self
-        )
->>>>>>> 8eef768c
 
 
 @dataclasses.dataclass
@@ -535,18 +504,11 @@
 
 @dataclasses.dataclass
 class Status(_DCBase):
-<<<<<<< HEAD
-
-    # the real type of these is _EntityStatus, but the user needs not know about it.
-    app: Union[StatusBase] = _EntityStatus("unknown")
-    unit: Union[StatusBase] = _EntityStatus("unknown")
-=======
     """Represents the 'juju statuses' of the application/unit being tested."""
 
     # the current statuses. Will be cast to _EntitiyStatus in __post_init__
     app: Union[StatusBase, _EntityStatus] = _EntityStatus("unknown")
     unit: Union[StatusBase, _EntityStatus] = _EntityStatus("unknown")
->>>>>>> 8eef768c
     app_version: str = ""
 
     # most to least recent statuses; do NOT include the current one.
@@ -692,12 +654,8 @@
         actions: Optional[Dict[str, Any]] = None,
         config: Optional[Dict[str, Any]] = None,
         charm_root: Optional["PathLike"] = None,
-<<<<<<< HEAD
         juju_version: str = "3.0",
     ) -> "State":
-=======
-    ):
->>>>>>> 8eef768c
         """Fluent API for trigger. See runtime.trigger's docstring."""
         return _runtime_trigger(
             state=self,
