#!/usr/bin/env python3
# Copyright 2023 Canonical Ltd.
# See LICENSE file for licensing details.
import datetime
import random
from io import StringIO
from typing import TYPE_CHECKING, Dict, Optional, Tuple, Union

from ops import pebble
from ops.model import SecretInfo, SecretRotate, _ModelBackend
from ops.pebble import Client, ExecError
from ops.testing import _TestingPebbleClient

from scenario.logger import logger as scenario_logger
from scenario.state import PeerRelation

if TYPE_CHECKING:
    from scenario.state import Container as ContainerSpec
    from scenario.state import (
        Event,
        ExecOutput,
        Relation,
        State,
        SubordinateRelation,
        _CharmSpec,
    )

logger = scenario_logger.getChild("mocking")


class _MockExecProcess:
    def __init__(self, command: Tuple[str], change_id: int, out: "ExecOutput"):
        self._command = command
        self._change_id = change_id
        self._out = out
        self._waited = False
        self.stdout = StringIO(self._out.stdout)
        self.stderr = StringIO(self._out.stderr)

    def wait(self):
        self._waited = True
        exit_code = self._out.return_code
        if exit_code != 0:
            raise ExecError(list(self._command), exit_code, None, None)

    def wait_output(self):
        out = self._out
        exit_code = out.return_code
        if exit_code != 0:
            raise ExecError(list(self._command), exit_code, None, None)
        return out.stdout, out.stderr

    def send_signal(self, sig: Union[int, str]):  # noqa: U100
        raise NotImplementedError()


class _MockModelBackend(_ModelBackend):
    def __init__(self, state: "State", event: "Event", charm_spec: "_CharmSpec"):
        super().__init__()
        self._state = state
        self._event = event
        self._charm_spec = charm_spec

    def get_pebble(self, socket_path: str) -> "Client":
        return _MockPebbleClient(
            socket_path=socket_path,
            state=self._state,
            event=self._event,
            charm_spec=self._charm_spec,
        )

    def _get_relation_by_id(
        self,
        rel_id,
    ) -> Union["Relation", "SubordinateRelation", "PeerRelation"]:
        try:
            return next(
                filter(lambda r: r.relation_id == rel_id, self._state.relations),
            )
        except StopIteration as e:
            raise RuntimeError(f"Not found: relation with id={rel_id}.") from e

    def _get_secret(self, id=None, label=None):
        # cleanup id:
        if id and id.startswith("secret:"):
            id = id[7:]

        if id:
            try:
                return next(filter(lambda s: s.id == id, self._state.secrets))
            except StopIteration:
                raise RuntimeError(f"not found: secret with id={id}.")
        elif label:
            try:
                return next(filter(lambda s: s.label == label, self._state.secrets))
            except StopIteration:
                raise RuntimeError(f"not found: secret with label={label}.")
        else:
            raise RuntimeError("need id or label.")

    @staticmethod
    def _generate_secret_id():
        id = "".join(map(str, [random.choice(list(range(10))) for _ in range(20)]))
        return f"secret:{id}"

    def relation_get(self, rel_id, obj_name, app):
        relation = self._get_relation_by_id(rel_id)
        if app and obj_name == self.app_name:
            return relation.local_app_data
        elif app:
            return relation.remote_app_data
        elif obj_name == self.unit_name:
            return relation.local_unit_data

        unit_id = int(obj_name.split("/")[-1])
        return relation._get_databag_for_remote(unit_id)  # noqa

    def is_leader(self):
        return self._state.leader

    def status_get(self, *, is_app: bool = False):
        status, message = self._state.status.app if is_app else self._state.status.unit
        return {"status": status, "message": message}

    def relation_ids(self, relation_name):
        return [
            rel.relation_id
            for rel in self._state.relations
            if rel.endpoint == relation_name
        ]

    def relation_list(self, relation_id: int) -> Tuple[str]:
        relation = self._get_relation_by_id(relation_id)

        if isinstance(relation, PeerRelation):
            return tuple(f"{self.app_name}/{unit_id}" for unit_id in relation.peers_ids)
        return tuple(
            f"{relation._remote_app_name}/{unit_id}"
            for unit_id in relation._remote_unit_ids
        )

    def config_get(self):
        state_config = self._state.config

        # add defaults
        charm_config = self._charm_spec.config
        if not charm_config:
            return state_config

        for key, value in charm_config["options"].items():
            # if it has a default, and it's not overwritten from State, use it:
            if key not in state_config and (default_value := value.get("default")):
                state_config[key] = default_value

        return state_config  # full config

    def network_get(self, binding_name: str, relation_id: Optional[int] = None):
        if relation_id:
            logger.warning("network-get -r not implemented")

        network = next(filter(lambda r: r.name == binding_name, self._state.networks))
        return network.hook_tool_output_fmt()

    # setter methods: these can mutate the state.
    def application_version_set(self, version: str):
<<<<<<< HEAD
        self._state.status._update_workload_version(version)  # noqa
=======
        self._state.status._update_app_version(version)
>>>>>>> 9ba7ec6b

    def status_set(self, status: str, message: str = "", *, is_app: bool = False):
        self._state.status._update_status(status, message, is_app)

    def juju_log(self, level: str, message: str):
        self._state.juju_log.append((level, message))

    def relation_set(self, relation_id: int, key: str, value: str, is_app: bool):
        relation = self._get_relation_by_id(relation_id)
        if is_app:
            if not self._state.leader:
                raise RuntimeError("needs leadership to set app data")
            tgt = relation.local_app_data
        else:
            tgt = relation.local_unit_data
        tgt[key] = value
        return None

    def secret_add(
        self,
        content: Dict[str, str],
        *,
        label: Optional[str] = None,
        description: Optional[str] = None,
        expire: Optional[datetime.datetime] = None,
        rotate: Optional[SecretRotate] = None,
        owner: Optional[str] = None,
    ) -> str:
        from scenario.state import Secret

        id = self._generate_secret_id()
        secret = Secret(
            id=id,
            contents={0: content},
            label=label,
            description=description,
            expire=expire,
            rotate=rotate,
            owner=owner,
        )
        self._state.secrets.append(secret)
        return id

    def secret_get(
        self,
        *,
        id: str = None,
        label: str = None,
        refresh: bool = False,
        peek: bool = False,
    ) -> Dict[str, str]:
        secret = self._get_secret(id, label)
        revision = secret.revision
        if peek or refresh:
            revision = max(secret.contents.keys())
            if refresh:
                secret._set_revision(revision)

        return secret.contents[revision]

    def secret_info_get(
        self,
        *,
        id: Optional[str] = None,
        label: Optional[str] = None,
    ) -> SecretInfo:
        secret = self._get_secret(id, label)
        if not secret.owner:
            raise RuntimeError(f"not the owner of {secret}")

        return SecretInfo(
            id=secret.id,
            label=secret.label,
            revision=max(secret.contents),
            expires=secret.expire,
            rotation=secret.rotate,
            rotates=None,  # not implemented yet.
        )

    def secret_set(
        self,
        id: str,
        *,
        content: Optional[Dict[str, str]] = None,
        label: Optional[str] = None,
        description: Optional[str] = None,
        expire: Optional[datetime.datetime] = None,
        rotate: Optional[SecretRotate] = None,
    ):
        secret = self._get_secret(id, label)
        if not secret.owner:
            raise RuntimeError(f"not the owner of {secret}")

        secret._update_metadata(
            content=content,
            label=label,
            description=description,
            expire=expire,
            rotate=rotate,
        )

    def secret_grant(self, id: str, relation_id: int, *, unit: Optional[str] = None):
        secret = self._get_secret(id)
        if not secret.owner:
            raise RuntimeError(f"not the owner of {secret}")

        grantee = unit or self._get_relation_by_id(relation_id).remote_app_name

        if not secret.remote_grants.get(relation_id):
            secret.remote_grants[relation_id] = set()

        secret.remote_grants[relation_id].add(grantee)

    def secret_revoke(self, id: str, relation_id: int, *, unit: Optional[str] = None):
        secret = self._get_secret(id)
        if not secret.owner:
            raise RuntimeError(f"not the owner of {secret}")

        grantee = unit or self._get_relation_by_id(relation_id).remote_app_name
        secret.remote_grants[relation_id].remove(grantee)

    def secret_remove(self, id: str, *, revision: Optional[int] = None):
        secret = self._get_secret(id)
        if not secret.owner:
            raise RuntimeError(f"not the owner of {secret}")

        if revision:
            del secret.contents[revision]
        else:
            secret.contents.clear()

    def relation_remote_app_name(self, relation_id: int):
        relation = self._get_relation_by_id(relation_id)
        return relation.remote_app_name

    # TODO:
    def action_set(self, *args, **kwargs):  # noqa: U100
        raise NotImplementedError("action_set")

    def action_fail(self, *args, **kwargs):  # noqa: U100
        raise NotImplementedError("action_fail")

    def action_log(self, *args, **kwargs):  # noqa: U100
        raise NotImplementedError("action_log")

    def storage_add(self, *args, **kwargs):  # noqa: U100
        raise NotImplementedError("storage_add")

    def action_get(self):
        raise NotImplementedError("action_get")

    def resource_get(self, *args, **kwargs):  # noqa: U100
        raise NotImplementedError("resource_get")

    def storage_list(self, *args, **kwargs):  # noqa: U100
        raise NotImplementedError("storage_list")

    def storage_get(self, *args, **kwargs):  # noqa: U100
        raise NotImplementedError("storage_get")

    def planned_units(self, *args, **kwargs):  # noqa: U100
        raise NotImplementedError("planned_units")


class _MockPebbleClient(_TestingPebbleClient):
    def __init__(
        self,
        socket_path: str,
        *,
        state: "State",
        event: "Event",
        charm_spec: "_CharmSpec",
    ):
        self._state = state
        self.socket_path = socket_path
        self._event = event
        self._charm_spec = charm_spec

    def get_plan(self) -> pebble.Plan:
        return self._container.plan

    @property
    def _container(self) -> "ContainerSpec":
        container_name = self.socket_path.split("/")[-2]
        try:
            return next(
                filter(lambda x: x.name == container_name, self._state.containers),
            )
        except StopIteration:
            raise RuntimeError(
                f"container with name={container_name!r} not found. "
                f"Did you forget a Container, or is the socket path "
                f"{self.socket_path!r} wrong?",
            )

    @property
    def _fs(self):
        return self._container.filesystem

    @property
    def _layers(self) -> Dict[str, pebble.Layer]:
        return self._container.layers

    @property
    def _service_status(self) -> Dict[str, pebble.ServiceStatus]:
        return self._container.service_status

    def exec(self, *args, **kwargs):  # noqa: U100
        cmd = tuple(args[0])
        out = self._container.exec_mock.get(cmd)
        if not out:
            raise RuntimeError(f"mock for cmd {cmd} not found.")

        change_id = out._run()
        return _MockExecProcess(change_id=change_id, command=cmd, out=out)

    def _check_connection(self):
        if not self._container.can_connect:  # pyright: reportPrivateUsage=false
            msg = (
                f"Cannot connect to Pebble; did you forget to set "
                f"can_connect=True for container {self._container.name}?"
            )
            raise pebble.ConnectionError(msg)<|MERGE_RESOLUTION|>--- conflicted
+++ resolved
@@ -163,11 +163,7 @@
 
     # setter methods: these can mutate the state.
     def application_version_set(self, version: str):
-<<<<<<< HEAD
-        self._state.status._update_workload_version(version)  # noqa
-=======
-        self._state.status._update_app_version(version)
->>>>>>> 9ba7ec6b
+        self._state.status._update_workload_version(version)
 
     def status_set(self, status: str, message: str = "", *, is_app: bool = False):
         self._state.status._update_status(status, message, is_app)
