#!/usr/bin/env python3
# Copyright 2023 Canonical Ltd.
# See LICENSE file for licensing details.
import dataclasses
import tempfile
from contextlib import contextmanager
from pathlib import Path
from typing import TYPE_CHECKING, Any, Callable, Dict, List, Optional, Type, Union, cast

from ops import CharmBase, EventBase

from scenario.logger import logger as scenario_logger
from scenario.runtime import Runtime
from scenario.state import Action, Event, MetadataNotFoundError, _CharmSpec

if TYPE_CHECKING:  # pragma: no cover
    from ops.testing import CharmType

    from scenario.ops_main_mock import Ops
    from scenario.state import JujuLogLine, State, _EntityStatus

    PathLike = Union[str, Path]

logger = scenario_logger.getChild("runtime")

DEFAULT_JUJU_VERSION = "3.4"


@dataclasses.dataclass
class ActionOutput:
    """Wraps the results of running an action event with `run_action`."""

    state: "State"
    """The charm state after the action has been handled.
    In most cases, actions are not expected to be affecting it."""
    logs: List[str]
    """Any logs associated with the action output, set by the charm."""
    results: Optional[Dict[str, Any]]
    """Key-value mapping assigned by the charm as a result of the action.
    Will be None if the charm never calls action-set."""
    failure: Optional[str] = None
    """If the action is not a success: the message the charm set when failing the action."""

    @property
    def success(self) -> bool:
        """Return whether this action was a success."""
        return self.failure is None


class InvalidEventError(RuntimeError):
    """raised when something is wrong with the event passed to Context.run_*"""


class InvalidActionError(InvalidEventError):
    """raised when something is wrong with the action passed to Context.run_action"""


class ContextSetupError(RuntimeError):
    """Raised by Context when setup fails."""


class AlreadyEmittedError(RuntimeError):
    """Raised when _runner.run() is called more than once."""


class _Manager:
    """Context manager to offer test code some runtime charm object introspection."""

    def __init__(
        self,
        ctx: "Context",
        arg: Union[str, Action, Event],
        state_in: "State",
    ):
        self._ctx = ctx
        self._arg = arg
        self._state_in = state_in

        self._emitted: bool = False
        self._run = None

        self.ops: Optional["Ops"] = None
        self.output: Optional[Union["State", ActionOutput]] = None

    @property
    def charm(self) -> CharmBase:
        if not self.ops:
            raise RuntimeError(
                "you should __enter__ this contextmanager before accessing this",
            )
        return cast(CharmBase, self.ops.charm)

    @property
    def _runner(self):
        raise NotImplementedError("override in subclass")

    def _get_output(self):
        raise NotImplementedError("override in subclass")

    def __enter__(self):
        self._wrapped_ctx = wrapped_ctx = self._runner()(self._arg, self._state_in)
        ops = wrapped_ctx.__enter__()
        self.ops = ops
        return self

    def run(self) -> Union[ActionOutput, "State"]:
        """Emit the event and proceed with charm execution.

        This can only be done once.
        """
        if self._emitted:
            raise AlreadyEmittedError("Can only context.manager.run() once.")
        self._emitted = True

        # wrap up Runtime.exec() so that we can gather the output state
        self._wrapped_ctx.__exit__(None, None, None)

        self.output = out = self._get_output()
        return out

    def __exit__(self, exc_type, exc_val, exc_tb):  # noqa: U100
        if not self._emitted:
            logger.debug("manager not invoked. Doing so implicitly...")
            self.run()


class _EventManager(_Manager):
    if TYPE_CHECKING:  # pragma: no cover
        output: State

        def run(self) -> "State":
            return cast("State", super().run())

    def _runner(self):
        return self._ctx._run_event

    def _get_output(self):
        return self._ctx._output_state


class _ActionManager(_Manager):
    if TYPE_CHECKING:  # pragma: no cover
        output: ActionOutput

        def run(self) -> "ActionOutput":
            return cast("ActionOutput", super().run())

    def _runner(self):
        return self._ctx._run_action

    def _get_output(self):
        return self._ctx._finalize_action(self._ctx.output_state)


class Context:
    """Scenario test execution context."""

    def __init__(
        self,
        charm_type: Type["CharmType"],
        meta: Optional[Dict[str, Any]] = None,
        actions: Optional[Dict[str, Any]] = None,
        config: Optional[Dict[str, Any]] = None,
<<<<<<< HEAD
        charm_root: "PathLike" = None,
        juju_version: str = DEFAULT_JUJU_VERSION,
=======
        charm_root: Optional["PathLike"] = None,
        juju_version: str = "3.0",
>>>>>>> 904c77a1
        capture_deferred_events: bool = False,
        capture_framework_events: bool = False,
        app_name: Optional[str] = None,
        unit_id: Optional[int] = 0,
    ):
        """Represents a simulated charm's execution context.

        It is the main entry point to running a scenario test.

        It contains: the charm source code being executed, the metadata files associated with it,
        a charm project repository root, and the juju version to be simulated.

        After you have instantiated Context, typically you will call one of `run()` or
        `run_action()` to execute the charm once, write any assertions you like on the output
        state returned by the call, write any assertions you like on the Context attributes,
        then discard the Context.
        Each Context instance is in principle designed to be single-use:
        Context is not cleaned up automatically between charm runs.
        You can call `.clear()` to do some clean up, but we don't guarantee all state will be gone.

        Any side effects generated by executing the charm, that are not rightful part of the State,
        are in fact stored in the Context:
        - ``juju_log``: record of what the charm has sent to juju-log
        - ``app_status_history``: record of the app statuses the charm has set
        - ``unit_status_history``: record of the unit statuses the charm has set
        - ``workload_version_history``: record of the workload versions the charm has set
        - ``emitted_events``: record of the events (including custom ones) that the charm has
            processed

        This allows you to write assertions not only on the output state, but also, to some
        extent, on the path the charm took to get there.

        A typical scenario test will look like:

        >>> from scenario import Context, State
        >>> from ops import ActiveStatus
        >>> from charm import MyCharm, MyCustomEvent
        >>>
        >>> def test_foo():
        >>>     # Arrange: set the context up
        >>>     c = Context(MyCharm)
        >>>     # Act: prepare the state and emit an event
        >>>     state_out = c.run('update-status', State())
        >>>     # Assert: verify the output state is what you think it should be
        >>>     assert state_out.unit_status == ActiveStatus('foobar')
        >>>     # Assert: verify the Context contains what you think it should
        >>>     assert len(c.emitted_events) == 4
        >>>     assert isinstance(c.emitted_events[3], MyCustomEvent)

        :arg charm_type: the CharmBase subclass to call ``ops.main()`` on.
        :arg meta: charm metadata to use. Needs to be a valid metadata.yaml format (as a dict).
            If none is provided, we will search for a ``metadata.yaml`` file in the charm root.
        :arg actions: charm actions to use. Needs to be a valid actions.yaml format (as a dict).
            If none is provided, we will search for a ``actions.yaml`` file in the charm root.
        :arg config: charm config to use. Needs to be a valid config.yaml format (as a dict).
            If none is provided, we will search for a ``config.yaml`` file in the charm root.
        :arg juju_version: Juju agent version to simulate.
        :arg app_name: App name that this charm is deployed as. Defaults to the charm name as
            defined in metadata.yaml.
        :arg unit_id: Unit ID that this charm is deployed as. Defaults to 0.
        :arg charm_root: virtual charm root the charm will be executed with.
            If the charm, say, expects a `./src/foo/bar.yaml` file present relative to the
            execution cwd, you need to use this. E.g.:

            >>> import scenario
            >>> import tempfile
            >>> virtual_root = tempfile.TemporaryDirectory()
            >>> local_path = Path(local_path.name)
            >>> (local_path / 'foo').mkdir()
            >>> (local_path / 'foo' / 'bar.yaml').write_text('foo: bar')
            >>> scenario.Context(... charm_root=virtual_root).run(...)
        """

        if not any((meta, actions, config)):
            logger.debug("Autoloading charmspec...")
            try:
                spec = _CharmSpec.autoload(charm_type)
            except MetadataNotFoundError as e:
                raise ContextSetupError(
                    f"Cannot setup scenario with `charm_type`={charm_type}. "
                    f"Did you forget to pass `meta` to this Context?",
                ) from e

        else:
            if not meta:
                meta = {"name": str(charm_type.__name__)}
            spec = _CharmSpec(
                charm_type=charm_type,
                meta=meta,
                actions=actions,
                config=config,
            )

        self.charm_spec = spec
        self.charm_root = charm_root
        self.juju_version = juju_version
        self._app_name = app_name
        self._unit_id = unit_id
        self._tmp = tempfile.TemporaryDirectory()

        # config for what events to be captured in emitted_events.
        self.capture_deferred_events = capture_deferred_events
        self.capture_framework_events = capture_framework_events

        # streaming side effects from running an event
        self.juju_log: List["JujuLogLine"] = []
        self.app_status_history: List["_EntityStatus"] = []
        self.unit_status_history: List["_EntityStatus"] = []
        self.workload_version_history: List[str] = []
        self.emitted_events: List[EventBase] = []
        self.requested_storages: Dict[str, int] = {}

        # set by Runtime.exec() in self._run()
        self._output_state: Optional["State"] = None

        # ephemeral side effects from running an action

        self._action_logs: List[str] = []
        self._action_results: Optional[Dict[str, str]] = None
        self._action_failure: Optional[str] = None

    def _set_output_state(self, output_state: "State"):
        """Hook for Runtime to set the output state."""
        self._output_state = output_state

    @property
    def output_state(self) -> "State":
        """The output state obtained by running an event on this context.

        Will raise an exception if this Context hasn't been run yet.
        """
        if not self._output_state:
            raise RuntimeError(
                "No output state available. ``.run()`` this Context first.",
            )
        return self._output_state

    def _get_container_root(self, container_name: str):
        """Get the path to a tempdir where this container's simulated root will live."""
        return Path(self._tmp.name) / "containers" / container_name

    def _get_storage_root(self, name: str, index: int) -> Path:
        """Get the path to a tempdir where this storage's simulated root will live."""
        storage_root = Path(self._tmp.name) / "storages" / f"{name}-{index}"
        # in the case of _get_container_root, _MockPebbleClient will ensure the dir exists.
        storage_root.mkdir(parents=True, exist_ok=True)
        return storage_root

    def clear(self):
        """Deprecated.

        Use cleanup instead.
        """
        logger.warning(
            "Context.clear() is deprecated and will be nuked in v6. "
            "Use Context.cleanup() instead.",
        )
        self.cleanup()

    def cleanup(self):
        """Cleanup side effects histories and reset the simulated filesystem state."""
        self.juju_log = []
        self.app_status_history = []
        self.unit_status_history = []
        self.workload_version_history = []
        self.emitted_events = []
        self.requested_storages = {}
        self._action_logs = []
        self._action_results = None
        self._action_failure = None
        self._output_state = None

        self._tmp.cleanup()
        self._tmp = tempfile.TemporaryDirectory()

    def _record_status(self, state: "State", is_app: bool):
        """Record the previous status before a status change."""
        if is_app:
            self.app_status_history.append(cast("_EntityStatus", state.app_status))
        else:
            self.unit_status_history.append(cast("_EntityStatus", state.unit_status))

    @staticmethod
    def _coalesce_action(action: Union[str, Action]) -> Action:
        """Validate the action argument and cast to Action."""
        if isinstance(action, str):
            return Action(action)

        if not isinstance(action, Action):
            raise InvalidActionError(
                f"Expected Action or action name; got {type(action)}",
            )
        return action

    @staticmethod
    def _coalesce_event(event: Union[str, Event]) -> Event:
        """Validate the event argument and cast to Event."""
        if isinstance(event, str):
            event = Event(event)

        if not isinstance(event, Event):
            raise InvalidEventError(f"Expected Event | str, got {type(event)}")

        if event._is_action_event:
            raise InvalidEventError(
                "Cannot Context.run() action events. "
                "Use Context.run_action instead.",
            )
        return event

    @staticmethod
    def _warn_deprecation_if_pre_or_post_event(
        pre_event: Optional[Callable],
        post_event: Optional[Callable],
    ):
        # warn if pre/post event arguments are passed
        legacy_mode = pre_event or post_event
        if legacy_mode:
            logger.warning(
                "The [pre/post]_event syntax is deprecated and "
                "will be removed in a future release. "
                "Please use the ``Context.[action_]manager`` context manager.",
            )

    def manager(
        self,
        event: Union["Event", str],
        state: "State",
    ):
        """Context manager to introspect live charm object before and after the event is emitted.

        Usage:
        >>> with Context().manager("start", State()) as manager:
        >>>     assert manager.charm._some_private_attribute == "foo"
        >>>     manager.run()  # this will fire the event
        >>>     assert manager.charm._some_private_attribute == "bar"

        :arg event: the Event that the charm will respond to. Can be a string or an Event instance.
        :arg state: the State instance to use as data source for the hook tool calls that the
            charm will invoke when handling the Event.
        """
        return _EventManager(self, event, state)

    def action_manager(
        self,
        action: Union["Action", str],
        state: "State",
    ):
        """Context manager to introspect live charm object before and after the event is emitted.

        Usage:
        >>> with Context().action_manager("foo-action", State()) as manager:
        >>>     assert manager.charm._some_private_attribute == "foo"
        >>>     manager.run()  # this will fire the event
        >>>     assert manager.charm._some_private_attribute == "bar"

        :arg action: the Action that the charm will execute. Can be a string or an Action instance.
        :arg state: the State instance to use as data source for the hook tool calls that the
            charm will invoke when handling the Action (event).
        """
        return _ActionManager(self, action, state)

    @contextmanager
    def _run_event(
        self,
        event: Union["Event", str],
        state: "State",
    ):
        _event = self._coalesce_event(event)
        with self._run(event=_event, state=state) as ops:
            yield ops

    def run(
        self,
        event: Union["Event", str],
        state: "State",
        pre_event: Optional[Callable[[CharmBase], None]] = None,
        post_event: Optional[Callable[[CharmBase], None]] = None,
    ) -> "State":
        """Trigger a charm execution with an Event and a State.

        Calling this function will call ``ops.main`` and set up the context according to the
        specified ``State``, then emit the event on the charm.

        :arg event: the Event that the charm will respond to. Can be a string or an Event instance.
        :arg state: the State instance to use as data source for the hook tool calls that the
            charm will invoke when handling the Event.
        :arg pre_event: callback to be invoked right before emitting the event on the newly
            instantiated charm. Will receive the charm instance as only positional argument.
            This argument is deprecated. Please use ``Context.manager`` instead.
        :arg post_event: callback to be invoked right after emitting the event on the charm.
            Will receive the charm instance as only positional argument.
            This argument is deprecated. Please use ``Context.manager`` instead.
        """
        self._warn_deprecation_if_pre_or_post_event(pre_event, post_event)

        with self._run_event(event=event, state=state) as ops:
            if pre_event:
                pre_event(cast(CharmBase, ops.charm))

            ops.emit()

            if post_event:
                post_event(cast(CharmBase, ops.charm))

        return self.output_state

    def run_action(
        self,
        action: Union["Action", str],
        state: "State",
        pre_event: Optional[Callable[[CharmBase], None]] = None,
        post_event: Optional[Callable[[CharmBase], None]] = None,
    ) -> ActionOutput:
        """Trigger a charm execution with an Action and a State.

        Calling this function will call ``ops.main`` and set up the context according to the
        specified ``State``, then emit the event on the charm.

        :arg action: the Action that the charm will execute. Can be a string or an Action instance.
        :arg state: the State instance to use as data source for the hook tool calls that the
            charm will invoke when handling the Action (event).
        :arg pre_event: callback to be invoked right before emitting the event on the newly
            instantiated charm. Will receive the charm instance as only positional argument.
            This argument is deprecated. Please use ``Context.action_manager`` instead.
        :arg post_event: callback to be invoked right after emitting the event on the charm.
            Will receive the charm instance as only positional argument.
            This argument is deprecated. Please use ``Context.action_manager`` instead.
        """
        self._warn_deprecation_if_pre_or_post_event(pre_event, post_event)

        _action = self._coalesce_action(action)
        with self._run_action(action=_action, state=state) as ops:
            if pre_event:
                pre_event(cast(CharmBase, ops.charm))

            ops.emit()

            if post_event:
                post_event(cast(CharmBase, ops.charm))

        return self._finalize_action(self.output_state)

    def _finalize_action(self, state_out: "State"):
        ao = ActionOutput(
            state_out,
            self._action_logs,
            self._action_results,
            self._action_failure,
        )

        # reset all action-related state
        self._action_logs = []
        self._action_results = None
        self._action_failure = None

        return ao

    @contextmanager
    def _run_action(
        self,
        action: Union["Action", str],
        state: "State",
    ):
        _action = self._coalesce_action(action)
        with self._run(event=_action.event, state=state) as ops:
            yield ops

    @contextmanager
    def _run(
        self,
        event: "Event",
        state: "State",
    ):
        runtime = Runtime(
            charm_spec=self.charm_spec,
            juju_version=self.juju_version,
            charm_root=self.charm_root,
            app_name=self._app_name,
            unit_id=self._unit_id,
        )
        with runtime.exec(
            state=state,
            event=event,
            context=self,
        ) as ops:
            yield ops<|MERGE_RESOLUTION|>--- conflicted
+++ resolved
@@ -161,13 +161,8 @@
         meta: Optional[Dict[str, Any]] = None,
         actions: Optional[Dict[str, Any]] = None,
         config: Optional[Dict[str, Any]] = None,
-<<<<<<< HEAD
-        charm_root: "PathLike" = None,
+        charm_root: Optional["PathLike"] = None,
         juju_version: str = DEFAULT_JUJU_VERSION,
-=======
-        charm_root: Optional["PathLike"] = None,
-        juju_version: str = "3.0",
->>>>>>> 904c77a1
         capture_deferred_events: bool = False,
         capture_framework_events: bool = False,
         app_name: Optional[str] = None,
